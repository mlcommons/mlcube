--- conflicted
+++ resolved
@@ -57,7 +57,6 @@
 
 - Permissions
 
-<<<<<<< HEAD
     The `docs-site` GitHub Action uses a deploy key specifically created for it. To revoke access to the GitHub Action, delete the secret `ACTIONS_DEPLOY_KEY` in [Repository Settings](https://github.com/mlperf/mlcube/settings/secrets/).
 
 ## python-publish action
@@ -92,7 +91,4 @@
 |---|---|
 |PYPI_USER        |pypi login credentials used in GitHub workflows    |
 |PYPI_PASSWORD    |pypi login credentials used in GitHub workflows    |
-|MLCOMMONS_REPO_ACCESS   |public_repo ACL for request dispatch in GitHub workflows  |
-=======
-    The `docs-site` GitHub Action uses a deploy key specifically created for it. To revoke access to the GitHub Action, delete the secret `ACTIONS_DEPLOY_KEY` in [Repository Settings](https://github.com/mlcommons/mlcube/settings/secrets/).
->>>>>>> 64ad2db2
+|MLCOMMONS_REPO_ACCESS   |public_repo ACL for request dispatch in GitHub workflows  |