--- conflicted
+++ resolved
@@ -25,13 +25,7 @@
 
 from omegaconf import DictConfig, OmegaConf
 
-<<<<<<< HEAD
 from spython.utils.terminal import check_install as check_singularity_installed
-=======
-from spython.utils.terminal import (
-    check_install as check_singularity_installed,
-)
->>>>>>> 0d9c4bea
 
 _HAVE_SINGULARITY: bool = check_singularity_installed(software='singularity')
 
@@ -109,11 +103,11 @@
         SingularityRun(mlcube, task='pwd').run()
 
     @unittest.skipUnless(_HAVE_SINGULARITY, reason="No singularity available.")
-    @patch("io.open", mock_open(read_data=_MLCUBE_CUSTOM_ENTRY_POINTS))
     def test_mlcube_custom_entrypoints(self):
-        mlcube: DictConfig = MLCubeConfig.create_mlcube_config(
-            "/some/path/to/mlcube.yaml", runner_config=Config.DEFAULT, runner_cls=SingularityRun
-        )
+        with patch("io.open", mock_open(read_data=_MLCUBE_CUSTOM_ENTRY_POINTS)):
+            mlcube: DictConfig = MLCubeConfig.create_mlcube_config(
+                "/some/path/to/mlcube.yaml", runner_config=Config.DEFAULT, runner_cls=SingularityRun
+            )
         self.assertEqual(mlcube.runner.image, 'ubuntu-18.04.sif')
         self.assertDictEqual(
             OmegaConf.to_container(mlcube.tasks),
