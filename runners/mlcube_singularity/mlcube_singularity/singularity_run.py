import logging
import typing as t
from pathlib import Path
from omegaconf import DictConfig, OmegaConf
import semver
from spython.utils.terminal import (
    get_singularity_version_info,
    check_install as check_singularity_installed,
)
from mlcube.errors import ConfigurationError, ExecutionError
from mlcube.shell import Shell
from mlcube.runner import Runner, RunnerConfig


__all__ = ["Config", "SingularityRun"]

from mlcube.validate import Validate

logger = logging.getLogger(__name__)


class Config(RunnerConfig):
    """Helper class to manage `singularity` environment configuration."""

    DEFAULT = OmegaConf.create(
        {
            "runner": "singularity",  # Name of this runner.
            "image": "${singularity.image}",  # Path to Singularity image, relative to ${image_dir}.
            "image_dir": "${runtime.workspace}/.image",  # Root image directory for the image.
            "singularity": "singularity",  # Executable file for singularity runtime.
            "build_args": "--fakeroot",  # Image build arguments.
            "run_args": "",  # Container run arguments, example: -C --net.
            # Sergey: there seems to be a better name for this parameter. Originally, the only source was a singularity
            # recipe (build file). Later, MLCube started to support other sources, such as docker images.
            "build_file": "Singularity.recipe",  # Source for the image build process.
<<<<<<< HEAD
            "--network": "",  # Networking options defined during MLCube container execution.
            "--security": "",  # Security options defined during MLCube container execution.
            "--nv": "",  # usage options defined during MLCube container execution.
            "--vm-ram": "",  # RAM options defined during MLCube container execution.
            "--vm-cpu": "",  # CPU options defined during MLCube container execution.
            "--mount_opts": "",  # Mount options for Singularity volumes.
=======
            "--network": None,  # Networking options defined during MLCube container execution.
            "--security": None,  # Security options defined during MLCube container execution.
            "--nv": None,  # usage options defined during MLCube container execution.
            "--vm-ram": None,  # RAM options defined during MLCube container execution.
            "--vm-cpu": None  # CPU options defined during MLCube container execution.
>>>>>>> 2e0f03e5
        }
    )

    @staticmethod
    def merge(mlcube: DictConfig) -> None:
        """Merge current (mostly default) configuration with configuration from MLCube yaml file.
        Args:
            mlcube: Current MLCube configuration. Contains all fields from MLCube configuration file (YAML) including
                platform-specific configuration sections (docker/singularity). In addition, this dictionary contains
                'runtime' configuration (`root` and `workspace`), and `runner` configuration that contains default
                runner configuration (Singularity in this case) from system settings file (it is exact or modified
                version of `Config.DEFAULT` dictionary to account for user local environment).
        Idea is that if mlcube contains `singularity` section, then it means that we use it as is. Else, we can try
        to run this MLCube using information from `docker` section if it exists.
        """
<<<<<<< HEAD
        if "runner" not in mlcube:
            mlcube["runner"] = {}
=======
        # The `runner` section will contain effective runner configuration. At this point, it may contain configuration
        # from system settings file.
        if 'runner' not in mlcube:
            mlcube['runner'] = {}
>>>>>>> 2e0f03e5

        # We need to merge with the user-provided configuration.
        s_cfg: t.Optional[DictConfig] = mlcube.get("singularity", None)
        if not s_cfg:
            # Singularity runner will try to use docker section. At this point, it will work as long as we assume we
            # pull docker images from a docker hub.
            logger.warning(
                "SingularityRun singularity configuration not found in MLCube file (singularity=%s).",
                str(s_cfg),
            )

            d_cfg = mlcube.get("docker", None)
            if not d_cfg:
                logger.warning(
                    "SingularityRun docker configuration not found too. Singularity runner will likely "
                    "fail to run."
                )
                return

            # The idea is that we can use the remote docker image as a source for the build process, automatically
            # generating an image name in a local environment. Key here is that the source has a scheme - `docker://`
            # The --fakeroot switch is useful and is supported in singularity version >= 3.5
            build_args = ""
            # There's no `singularity` section, so we do not know what singularity executable to use. Let's assume
            # it's just `singularity`.
            singularity = "singularity"
            try:
                SingularityRun.check_install(singularity)
                version: semver.VersionInfo = get_singularity_version_info()
                logger.info("SingularityRun singularity version %s", str(version))
                if version >= semver.VersionInfo(major=3, minor=5):
                    logger.info(
                        "SingularityRun will use --fakeroot CLI switch (version >= 3.5)."
                    )
                    build_args = "--fakeroot"
                else:
                    logger.warning(
                        "SingularityRun will not use --fakeroot CLI switch (version < 3.5)"
                    )
            except Exception as err:
                logger.warning(
                    "SingularityRun can't get singularity version (do you have singularity installed?). "
                    "Source=Config.merge. Exception=%s",
                    str(err),
                    exc_info=True,
                )

            build_file = "docker://" + d_cfg["image"]
            if "tar_file" in d_cfg:
                build_file = "docker-archive:" + d_cfg["tar_file"]
            run_args = d_cfg.get("run_args", "")
            s_cfg = OmegaConf.create(
                dict(
                    image="".join(c for c in d_cfg["image"] if c.isalnum()) + ".sif",
                    build_file=build_file,
                    build_args=build_args,
                    run_args=run_args,
                    singularity=singularity,
                )
            )
            logger.info(
                f"SingularityRun singularity runner has converted docker configuration to singularity (%s).",
                str(OmegaConf.to_container(s_cfg)),
            )

        mlcube.runner = OmegaConf.merge(mlcube.runner, s_cfg)

    @staticmethod
    def validate(mlcube: DictConfig) -> None:
        validator = Validate(mlcube.runner, "runner")
        validator.check_unknown_keys(Config.DEFAULT.keys()).check_values(
            ["image", "image_dir", "singularity"], str, blanks=False
        )


class SingularityRun(Runner):

    CONFIG = Config

    @staticmethod
    def check_install(singularity_exec: str = "singularity") -> None:
        if not check_singularity_installed(software=singularity_exec):
            raise ExecutionError(
                f"{SingularityRun.__name__} runner failed to configure or to run MLCube.",
                "SingularityRun check_install returned false ('singularity --version' failed to run). MLCube cannot "
                "run singularity images unless this check passes. Singularity runner uses `check_install` function "
                "from singularity-cli python library (https://github.com/singularityhub/singularity-cli).",
                function="check_singularity_installed",
                args={"software": singularity_exec},
            )

<<<<<<< HEAD
    def __init__(
        self, mlcube: t.Union[DictConfig, t.Dict], task: t.Optional[str]
    ) -> None:
=======
    def _get_extra_args(self) -> str:
        """Temporary solution to take into account run arguments provided by users."""
        # Collect all parameters that start with '--' and have a non-None value.
        extra_args = [
            f'{key}={value}' for key, value in self.mlcube.runner.items() if key.startswith('--') and value is not None
        ]
        return ' '.join(extra_args)

    def __init__(self, mlcube: t.Union[DictConfig, t.Dict], task: t.Optional[str]) -> None:
>>>>>>> 2e0f03e5
        super().__init__(mlcube, task)
        if self.mlcube.runner.singularity != 'singularity':
            logger.warning(
                "Singularity executable is not exactly 'singularity' (singularity=%s). The MLCube singularity runner "
                "will use this executable, however the version of the `spython` library that the runner uses (which is "
                "`0.2.1`) does not allow specifying a custom singularity executable when checking the singularity "
                "version. It's OK if `singularity` resolves to` %s`, in other cases this may cause issues.",
                self.mlcube.runner.singularity, self.mlcube.runner.singularity
            )
        try:
            # Check version and log a warning message if fakeroot is used with singularity version < 3.5
            version: semver.VersionInfo = get_singularity_version_info()
            logger.info("SingularityRun singularity version = %s", str(version))
            if version < semver.VersionInfo(major=3, minor=5) and "--fakeroot" in (
                self.mlcube.runner.build_args or ""
            ):
                logger.warning(
                    "SingularityRun singularity version < 3.5, and it probably does not support --fakeroot "
                    "parameter that is present in MLCube configuration."
                )
        except Exception as err:
            # It's correct to use `singularity` here, since the function that identifies the singularity version
            # does not allow specifying a custom singularity executable (at least in spython == 0.2.1).
            ver_cmd = f"singularity --version"
            try:
                self.check_install(self.mlcube.runner.singularity)
                msg = "The runner has been able to successfully run the singularity executable (which is "\
                      f"`{self.mlcube.runner.singularity}`). Most likely, the output of `{ver_cmd}` could not be "\
                      "parsed. Please, create an issue in MLCube repository and provide the output of "\
                      f"this command ({ver_cmd})"
            except:
                # And here we use the correct executable, since check_install supports user-provided executable.
                msg = f"The runner has not been able to run this command (`{self.mlcube.runner.singularity} --help`)." \
                      f"Please check that this executable is in PATH, or specify a custom path in ~/mlcube.yaml."
            logger.warning(
<<<<<<< HEAD
                "SingularityRun can't get singularity version (do you have singularity installed?). "
                "Source=SingularityRun.__init__. Exception=%s.",
                str(err),
                exc_info=True,
=======
                "Singularity runner (cmd=%s) can't detect singularity version. %s. "
                "Source=SingularityRun.__init__. Exception=%s.", ver_cmd, msg, str(err), exc_info=True
>>>>>>> 2e0f03e5
            )

    def configure(self) -> None:
        """Build Singularity Image on a current host."""
        SingularityRun.check_install(self.mlcube.runner.singularity)

        s_cfg: DictConfig = self.mlcube.runner

        # Get full path to a singularity image. By design, we compute it relative to {mlcube.root}/workspace.
        image_file = Path(s_cfg.image_dir, s_cfg.image)
        if image_file.exists():
            logger.info(
                "SingularityRun SIF exists (%s) - no need to run the configure step.",
                image_file,
            )
            return

        # Make sure a directory to store image exists. If paths are like "/opt/...", the call may fail.
        image_file.parent.mkdir(parents=True, exist_ok=True)

        build_path = Path(
            self.mlcube.runtime.root
        )  # Let's assume that build context is the root MLCube directory
        recipe: str = s_cfg.build_file  # This is the recipe file, or docker image.
        if recipe.startswith("docker://") or recipe.startswith("docker-archive:"):
            # https://sylabs.io/guides/3.0/user-guide/build_a_container.html
            # URI beginning with docker:// to build from Docker Hub
            logger.info("SingularityRun building SIF from docker image (%s).", recipe)
        else:
            # This must be a recipe file. Make sure it exists.
            if not Path(build_path, recipe).exists():
                raise IOError(
                    f"SIF recipe file does not exist (path={build_path}, file={recipe})"
                )
            logger.info(
                "Building SIF from recipe file (path=%s, file=%s).", build_path, recipe
            )
        try:
            Shell.run(
                [
                    "cd",
                    str(build_path),
                    ";",
                    s_cfg.singularity,
                    "build",
                    s_cfg.build_args,
                    str(image_file),
                    recipe,
                ]
            )
        except ExecutionError as err:
            raise ExecutionError.mlcube_configure_error(
                self.__class__.__name__,
                "Error occurred while building SIF image. See context for more details.",
                **err.context,
            )

    def run(self) -> None:
        """ """
        image_file = Path(self.mlcube.runner.image_dir) / self.mlcube.runner.image
        if not image_file.exists():
            self.configure()
        else:
            SingularityRun.check_install(self.mlcube.runner.singularity)

        # Deal with user-provided workspace
        try:
            Shell.sync_workspace(self.mlcube, self.task)
        except Exception as err:
            raise ExecutionError.mlcube_run_error(
                self.__class__.__name__,
                "Error occurred while syncing MLCube workspace. See context for more details.",
                error=str(err),
            )

        try:
            # The `task_args` list of strings contains task name at the first position.
            if "--mount_opts" in self.mlcube.runner:
                global_mount = self.mlcube.runner["--mount_opts"]
            else:
                global_mount = ""
            mounts, task_args, mounts_opts = Shell.generate_mounts_and_args(
                self.mlcube, self.task, global_mount
            )
            if mounts_opts:
                for key, value in mounts_opts.items():
                    mounts[key] += f":{value}"
            logger.info(f"mounts={mounts}, task_args={task_args}")
        except ConfigurationError as err:
            raise ExecutionError.mlcube_run_error(
                self.__class__.__name__,
                "Error occurred while generating mount points for singularity run command. See context for more "
                "details and check your MLCube configuration file.",
                error=str(err),
            )

        volumes = Shell.to_cli_args(mounts, sep=":", parent_arg="--bind")
<<<<<<< HEAD
        run_args = self.mlcube.runner.run_args
        filtered_keys = [
            key
            for key in self.mlcube.runner.keys()
            if "--" in key and self.mlcube.runner[key] != "" and key != "--mount_opts"
        ]
        extra_args_list = [f"{key}={self.mlcube.runner[key]}" for key in filtered_keys]
        extra_args = " ".join([str(element) for element in extra_args_list])
        run_args += extra_args
=======
        print(OmegaConf.to_container(self.mlcube.runner))
        run_args = self.mlcube.runner.run_args

        # Temporary solution
        extra_args = self._get_extra_args()
        if extra_args:
            run_args += " " + extra_args

>>>>>>> 2e0f03e5
        try:
            entrypoint: t.Optional[str] = self.mlcube.tasks[self.task].get(
                "entrypoint", None
            )
            if entrypoint:
                logger.info(
                    "Using custom task entrypoint: task=%s, entrypoint='%s'",
                    self.task,
                    self.mlcube.tasks[self.task].entrypoint,
                )
                Shell.run(
                    [
                        self.mlcube.runner.singularity,
                        "exec",
                        run_args,
                        volumes,
                        str(image_file),
                        entrypoint,
                        " ".join(task_args[1:]),
                    ]
                )
<<<<<<< HEAD
            else:
                Shell.run(
                    [
                        self.mlcube.runner.singularity,
                        "run",
                        run_args,
                        volumes,
                        str(image_file),
                        " ".join(task_args),
                    ]
                )
=======
                Shell.run([self.mlcube.runner.singularity, 'exec', run_args, volumes,
                           str(image_file), entrypoint, ' '.join(task_args[1:])])
            else:
                Shell.run([
                    self.mlcube.runner.singularity, 'run', run_args, volumes,
                    str(image_file), ' '.join(task_args)
                ])
>>>>>>> 2e0f03e5
        except ExecutionError as err:
            raise ExecutionError.mlcube_run_error(
                self.__class__.__name__,
                f"Error occurred while running MLCube task (task={self.task}). See context for more details.",
                **err.context,
            )<|MERGE_RESOLUTION|>--- conflicted
+++ resolved
@@ -33,20 +33,12 @@
             # Sergey: there seems to be a better name for this parameter. Originally, the only source was a singularity
             # recipe (build file). Later, MLCube started to support other sources, such as docker images.
             "build_file": "Singularity.recipe",  # Source for the image build process.
-<<<<<<< HEAD
-            "--network": "",  # Networking options defined during MLCube container execution.
-            "--security": "",  # Security options defined during MLCube container execution.
-            "--nv": "",  # usage options defined during MLCube container execution.
-            "--vm-ram": "",  # RAM options defined during MLCube container execution.
-            "--vm-cpu": "",  # CPU options defined during MLCube container execution.
-            "--mount_opts": "",  # Mount options for Singularity volumes.
-=======
             "--network": None,  # Networking options defined during MLCube container execution.
             "--security": None,  # Security options defined during MLCube container execution.
             "--nv": None,  # usage options defined during MLCube container execution.
             "--vm-ram": None,  # RAM options defined during MLCube container execution.
-            "--vm-cpu": None  # CPU options defined during MLCube container execution.
->>>>>>> 2e0f03e5
+            "--vm-cpu": None,  # CPU options defined during MLCube container execution.
+            "--mount_opts": "",  # Mount options for Singularity volumes.
         }
     )
 
@@ -62,15 +54,10 @@
         Idea is that if mlcube contains `singularity` section, then it means that we use it as is. Else, we can try
         to run this MLCube using information from `docker` section if it exists.
         """
-<<<<<<< HEAD
-        if "runner" not in mlcube:
-            mlcube["runner"] = {}
-=======
         # The `runner` section will contain effective runner configuration. At this point, it may contain configuration
         # from system settings file.
         if 'runner' not in mlcube:
             mlcube['runner'] = {}
->>>>>>> 2e0f03e5
 
         # We need to merge with the user-provided configuration.
         s_cfg: t.Optional[DictConfig] = mlcube.get("singularity", None)
@@ -162,21 +149,15 @@
                 args={"software": singularity_exec},
             )
 
-<<<<<<< HEAD
-    def __init__(
-        self, mlcube: t.Union[DictConfig, t.Dict], task: t.Optional[str]
-    ) -> None:
-=======
     def _get_extra_args(self) -> str:
         """Temporary solution to take into account run arguments provided by users."""
         # Collect all parameters that start with '--' and have a non-None value.
         extra_args = [
-            f'{key}={value}' for key, value in self.mlcube.runner.items() if key.startswith('--') and value is not None
+            f'{key}={value}' for key, value in self.mlcube.runner.items() if key.startswith('--') and value is not None and key != "--mount_opts"
         ]
         return ' '.join(extra_args)
 
     def __init__(self, mlcube: t.Union[DictConfig, t.Dict], task: t.Optional[str]) -> None:
->>>>>>> 2e0f03e5
         super().__init__(mlcube, task)
         if self.mlcube.runner.singularity != 'singularity':
             logger.warning(
@@ -212,15 +193,8 @@
                 msg = f"The runner has not been able to run this command (`{self.mlcube.runner.singularity} --help`)." \
                       f"Please check that this executable is in PATH, or specify a custom path in ~/mlcube.yaml."
             logger.warning(
-<<<<<<< HEAD
-                "SingularityRun can't get singularity version (do you have singularity installed?). "
-                "Source=SingularityRun.__init__. Exception=%s.",
-                str(err),
-                exc_info=True,
-=======
                 "Singularity runner (cmd=%s) can't detect singularity version. %s. "
                 "Source=SingularityRun.__init__. Exception=%s.", ver_cmd, msg, str(err), exc_info=True
->>>>>>> 2e0f03e5
             )
 
     def configure(self) -> None:
@@ -318,17 +292,6 @@
             )
 
         volumes = Shell.to_cli_args(mounts, sep=":", parent_arg="--bind")
-<<<<<<< HEAD
-        run_args = self.mlcube.runner.run_args
-        filtered_keys = [
-            key
-            for key in self.mlcube.runner.keys()
-            if "--" in key and self.mlcube.runner[key] != "" and key != "--mount_opts"
-        ]
-        extra_args_list = [f"{key}={self.mlcube.runner[key]}" for key in filtered_keys]
-        extra_args = " ".join([str(element) for element in extra_args_list])
-        run_args += extra_args
-=======
         print(OmegaConf.to_container(self.mlcube.runner))
         run_args = self.mlcube.runner.run_args
 
@@ -337,7 +300,6 @@
         if extra_args:
             run_args += " " + extra_args
 
->>>>>>> 2e0f03e5
         try:
             entrypoint: t.Optional[str] = self.mlcube.tasks[self.task].get(
                 "entrypoint", None
@@ -359,19 +321,6 @@
                         " ".join(task_args[1:]),
                     ]
                 )
-<<<<<<< HEAD
-            else:
-                Shell.run(
-                    [
-                        self.mlcube.runner.singularity,
-                        "run",
-                        run_args,
-                        volumes,
-                        str(image_file),
-                        " ".join(task_args),
-                    ]
-                )
-=======
                 Shell.run([self.mlcube.runner.singularity, 'exec', run_args, volumes,
                            str(image_file), entrypoint, ' '.join(task_args[1:])])
             else:
@@ -379,7 +328,6 @@
                     self.mlcube.runner.singularity, 'run', run_args, volumes,
                     str(image_file), ' '.join(task_args)
                 ])
->>>>>>> 2e0f03e5
         except ExecutionError as err:
             raise ExecutionError.mlcube_run_error(
                 self.__class__.__name__,
