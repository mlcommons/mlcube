--- conflicted
+++ resolved
@@ -215,15 +215,11 @@
             )
 
         try:
-<<<<<<< HEAD
+            # The `task_args` list of strings contains task name at the first position.
             mounts, task_args, mounts_opts = Shell.generate_mounts_and_args(self.mlcube, self.task)
             if mounts_opts:
                 for key, value in mounts_opts.items():
                     mounts[key]+=f':{value}'
-=======
-            # The `task_args` list of strings contains task name at the first position.
-            mounts, task_args = Shell.generate_mounts_and_args(self.mlcube, self.task)
->>>>>>> bdae7c84
             logger.info(f"mounts={mounts}, task_args={task_args}")
         except ConfigurationError as err:
             raise ExecutionError.mlcube_run_error(
