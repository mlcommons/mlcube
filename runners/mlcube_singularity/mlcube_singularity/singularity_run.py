import logging
import typing as t
from pathlib import Path
from omegaconf import DictConfig, OmegaConf
import semver
<<<<<<< HEAD
from spython.utils.terminal import (get_singularity_version_info, check_install as check_singularity_installed)
from mlcube.errors import (ConfigurationError, ExecutionError)
=======
from spython.utils.terminal import (
    get_singularity_version_info,
    check_install as check_singularity_installed,
)
>>>>>>> bb6c2cb2
from mlcube.shell import Shell
from mlcube.runner import Runner, RunnerConfig


__all__ = ["Config", "SingularityRun"]

from mlcube.validate import Validate

logger = logging.getLogger(__name__)


class Config(RunnerConfig):
    """Helper class to manage `singularity` environment configuration."""

    DEFAULT = OmegaConf.create(
        {
            "runner": "singularity",  # Name of this runner.
            "image": "${singularity.image}",  # Path to Singularity image, relative to ${image_dir}.
            "image_dir": "${runtime.workspace}/.image",  # Root image directory for the image.
            "singularity": "singularity",  # Executable file for singularity runtime.
            "build_args": "--fakeroot",  # Image build arguments.
            "run_args": "",  # Container run arguments, example: -C --net.
            # Sergey: there seems to be a better name for this parameter. Originally, the only source was a singularity
            # recipe (build file). Later, MLCube started to support other sources, such as docker images.
            "build_file": "Singularity.recipe",  # Source for the image build process.
        }
    )

    @staticmethod
    def merge(mlcube: DictConfig) -> None:
        """Merge current (mostly default) configuration with configuration from MLCube yaml file.
        Args:
            mlcube: Current MLCube configuration. Contains all fields from MLCube configuration file (YAML) including
                platform-specific configuration sections (docker/singularity). In addition, this dictionary contains
                'runtime' configuration (`root` and `workspace`), and `runner` configuration that contains default
                runner configuration (Singularity in this case) from system settings file (it is exact or modified
                version of `Config.DEFAULT` dictionary to account for user local environment).
        Idea is that if mlcube contains `singularity` section, then it means that we use it as is. Else, we can try
        to run this MLCube using information from `docker` section if it exists.
        """
        s_cfg: t.Optional[DictConfig] = mlcube.get("singularity", None)
        if not s_cfg:
            # Singularity runner will try to use docker section. At this point, it will work as long as we assume we
            # pull docker images from a docker hub.
            logger.warning(
                "SingularityRun singularity configuration not found in MLCube file (singularity=%s).",
                str(s_cfg),
            )

            d_cfg = mlcube.get("docker", None)
            if not d_cfg:
                logger.warning(
                    "SingularityRun docker configuration not found too. Singularity runner will likely "
                    "fail to run."
                )
                return

            # The idea is that we can use the remote docker image as a source for the build process, automatically
            # generating an image name in a local environment. Key here is that the source has a scheme - `docker://`
            # The --fakeroot switch is useful and is supported in singularity version >= 3.5
            build_args = ""
            try:
                SingularityRun.check_install()
                version: semver.VersionInfo = get_singularity_version_info()
                logger.info("SingularityRun singularity version %s", str(version))
                if version >= semver.VersionInfo(major=3, minor=5):
                    logger.info(
                        "SingularityRun will use --fakeroot CLI switch (version >= 3.5)."
                    )
                    build_args = "--fakeroot"
                else:
                    logger.warning(
                        "SingularityRun will not use --fakeroot CLI switch (version < 3.5)"
                    )
            except:
                logger.warning(
                    "SingularityRun can't get singularity version (do you have singularity installed?)."
                )

            build_file = "docker://" + d_cfg["image"]
            if "tar_file" in d_cfg:
                build_file = "docker-archive:" + d_cfg["tar_file"]
            run_args = d_cfg.get("run_args", "")
            s_cfg = OmegaConf.create(
                dict(
                    image="".join(c for c in d_cfg["image"] if c.isalnum()) + ".sif",
                    build_file=build_file,
                    build_args=build_args,
                    run_args=run_args,
                    singularity="singularity",
                )
            )
            logger.info(
                f"SingularityRun singularity runner has converted docker configuration to singularity (%s).",
                str(OmegaConf.to_container(s_cfg)),
            )

        mlcube.runner = OmegaConf.merge(mlcube.runner, s_cfg)

    @staticmethod
    def validate(mlcube: DictConfig) -> None:
        validator = Validate(mlcube.runner, "runner")
        validator.check_unknown_keys(Config.DEFAULT.keys()).check_values(
            ["image", "image_dir", "singularity"], str, blanks=False
        )


class SingularityRun(Runner):

    CONFIG = Config

    @staticmethod
    def check_install(singularity_exec: str = "singularity") -> None:
        if not check_singularity_installed(software=singularity_exec):
<<<<<<< HEAD
            raise ExecutionError(
                f"{SingularityRun.__name__} runner failed to configure or to run MLCube.",
                "SingularityRun check_install returned false ('singularity --version' failed to run). MLCube cannot "
                "run singularity images unless this check passes. Singularity runner uses `check_install` function "
                "from singularity-cli python library (https://github.com/singularityhub/singularity-cli)."
            )
=======
            msg = (
                "SingularityRun check_install returned false ('singularity --version' failed to run). MLCube cannot "
                "run singularity images unless this check passes. Singularity runner uses `check_install` function "
                "from singularity-cli python library (https://github.com/singularityhub/singularity-cli)"
            )
            logger.error(msg)
            raise RuntimeError(msg)
>>>>>>> bb6c2cb2

    def __init__(self, mlcube: t.Union[DictConfig, t.Dict], task: str) -> None:
        super().__init__(mlcube, task)
        try:
            # Check version and log a warning message if fakeroot is used with singularity version < 3.5
            version: semver.VersionInfo = get_singularity_version_info()
            logger.info("SingularityRun singularity version = %s", str(version))
            if version < semver.VersionInfo(major=3, minor=5) and "--fakeroot" in (
                self.mlcube.runner.build_args or ""
            ):
                logger.warning(
                    "SingularityRun singularity version < 3.5, and it probably does not support --fakeroot "
                    "parameter that is present in MLCube configuration."
                )
        except:
            logger.warning(
                "SingularityRun can't get singularity version (do you have singularity installed?)."
            )

    def configure(self) -> None:
        """Build Singularity Image on a current host."""
        SingularityRun.check_install()

        s_cfg: DictConfig = self.mlcube.runner

        # Get full path to a singularity image. By design, we compute it relative to {mlcube.root}/workspace.
        image_file = Path(s_cfg.image_dir, s_cfg.image)
        if image_file.exists():
            logger.info(
                "SingularityRun SIF exists (%s) - no need to run the configure step.",
                image_file,
            )
            return

        # Make sure a directory to store image exists. If paths are like "/opt/...", the call may fail.
        image_file.parent.mkdir(parents=True, exist_ok=True)

        build_path = Path(
            self.mlcube.runtime.root
        )  # Let's assume that build context is the root MLCube directory
        recipe: str = s_cfg.build_file  # This is the recipe file, or docker image.
        if recipe.startswith("docker://") or recipe.startswith("docker-archive:"):
            # https://sylabs.io/guides/3.0/user-guide/build_a_container.html
            # URI beginning with docker:// to build from Docker Hub
            logger.info("SingularityRun building SIF from docker image (%s).", recipe)
        else:
            # This must be a recipe file. Make sure it exists.
            if not Path(build_path, recipe).exists():
<<<<<<< HEAD
                raise IOError(f"SIF recipe file does not exist (path={build_path}, file={recipe})")
            logger.info("Building SIF from recipe file (path=%s, file=%s).", build_path, recipe)
        try:
            Shell.run([
                'cd', str(build_path), ';', s_cfg.singularity, 'build', s_cfg.build_args, str(image_file), recipe
            ])
        except ExecutionError as err:
            raise ExecutionError.mlcube_configure_error(
                self.__class__.__name__,
                "Error occurred while building SIF image. See context for more details.",
                **err.context
            )
=======
                raise IOError(
                    f"SIF recipe file does not exist (path={build_path}, file={recipe})"
                )
            logger.info(
                "Building SIF from recipe file (path=%s, file=%s).", build_path, recipe
            )
        Shell.run(
            [
                "cd",
                str(build_path),
                ";",
                s_cfg.singularity,
                "build",
                s_cfg.build_args,
                str(image_file),
                recipe,
            ],
            on_error="raise",
        )
>>>>>>> bb6c2cb2

    def run(self) -> None:
        """ """
        image_file = Path(self.mlcube.runner.image_dir) / self.mlcube.runner.image
        if not image_file.exists():
            self.configure()
        else:
            SingularityRun.check_install()

        # Deal with user-provided workspace
        try:
            Shell.sync_workspace(self.mlcube, self.task)
        except Exception as err:
            raise ExecutionError.mlcube_run_error(
                self.__class__.__name__,
                "Error occurred while syncing MLCube workspace. See context for more details.",
                error=str(err)
            )

        try:
            mounts, task_args = Shell.generate_mounts_and_args(self.mlcube, self.task)
            logger.info(f"mounts={mounts}, task_args={task_args}")
        except ConfigurationError as err:
            raise ExecutionError.mlcube_run_error(
                self.__class__.__name__,
                "Error occurred while generating mount points for singularity run command. See context for more "
                "details and check your MLCube configuration file.",
                error=str(err)
            )

        volumes = Shell.to_cli_args(mounts, sep=":", parent_arg="--bind")

<<<<<<< HEAD
        try:
            Shell.run([self.mlcube.runner.singularity, 'run', volumes, str(image_file), ' '.join(task_args)])
        except ExecutionError as err:
            raise ExecutionError.mlcube_run_error(
                self.__class__.__name__,
                f"Error occurred while running MLCube task (task={self.task}). See context for more details.",
                **err.context
            )
=======
        Shell.run(
            [
                self.mlcube.runner.singularity,
                "run",
                self.mlcube.runner.run_args,
                volumes,
                str(image_file),
                " ".join(task_args),
            ],
            on_error="raise",
        )
>>>>>>> bb6c2cb2
<|MERGE_RESOLUTION|>--- conflicted
+++ resolved
@@ -3,15 +3,11 @@
 from pathlib import Path
 from omegaconf import DictConfig, OmegaConf
 import semver
-<<<<<<< HEAD
-from spython.utils.terminal import (get_singularity_version_info, check_install as check_singularity_installed)
-from mlcube.errors import (ConfigurationError, ExecutionError)
-=======
 from spython.utils.terminal import (
     get_singularity_version_info,
     check_install as check_singularity_installed,
 )
->>>>>>> bb6c2cb2
+from mlcube.errors import (ConfigurationError, ExecutionError)
 from mlcube.shell import Shell
 from mlcube.runner import Runner, RunnerConfig
 
@@ -126,22 +122,12 @@
     @staticmethod
     def check_install(singularity_exec: str = "singularity") -> None:
         if not check_singularity_installed(software=singularity_exec):
-<<<<<<< HEAD
             raise ExecutionError(
                 f"{SingularityRun.__name__} runner failed to configure or to run MLCube.",
                 "SingularityRun check_install returned false ('singularity --version' failed to run). MLCube cannot "
                 "run singularity images unless this check passes. Singularity runner uses `check_install` function "
                 "from singularity-cli python library (https://github.com/singularityhub/singularity-cli)."
             )
-=======
-            msg = (
-                "SingularityRun check_install returned false ('singularity --version' failed to run). MLCube cannot "
-                "run singularity images unless this check passes. Singularity runner uses `check_install` function "
-                "from singularity-cli python library (https://github.com/singularityhub/singularity-cli)"
-            )
-            logger.error(msg)
-            raise RuntimeError(msg)
->>>>>>> bb6c2cb2
 
     def __init__(self, mlcube: t.Union[DictConfig, t.Dict], task: str) -> None:
         super().__init__(mlcube, task)
@@ -190,7 +176,6 @@
         else:
             # This must be a recipe file. Make sure it exists.
             if not Path(build_path, recipe).exists():
-<<<<<<< HEAD
                 raise IOError(f"SIF recipe file does not exist (path={build_path}, file={recipe})")
             logger.info("Building SIF from recipe file (path=%s, file=%s).", build_path, recipe)
         try:
@@ -203,27 +188,6 @@
                 "Error occurred while building SIF image. See context for more details.",
                 **err.context
             )
-=======
-                raise IOError(
-                    f"SIF recipe file does not exist (path={build_path}, file={recipe})"
-                )
-            logger.info(
-                "Building SIF from recipe file (path=%s, file=%s).", build_path, recipe
-            )
-        Shell.run(
-            [
-                "cd",
-                str(build_path),
-                ";",
-                s_cfg.singularity,
-                "build",
-                s_cfg.build_args,
-                str(image_file),
-                recipe,
-            ],
-            on_error="raise",
-        )
->>>>>>> bb6c2cb2
 
     def run(self) -> None:
         """ """
@@ -255,8 +219,6 @@
             )
 
         volumes = Shell.to_cli_args(mounts, sep=":", parent_arg="--bind")
-
-<<<<<<< HEAD
         try:
             Shell.run([self.mlcube.runner.singularity, 'run', volumes, str(image_file), ' '.join(task_args)])
         except ExecutionError as err:
@@ -264,17 +226,4 @@
                 self.__class__.__name__,
                 f"Error occurred while running MLCube task (task={self.task}). See context for more details.",
                 **err.context
-            )
-=======
-        Shell.run(
-            [
-                self.mlcube.runner.singularity,
-                "run",
-                self.mlcube.runner.run_args,
-                volumes,
-                str(image_file),
-                " ".join(task_args),
-            ],
-            on_error="raise",
-        )
->>>>>>> bb6c2cb2
+            )