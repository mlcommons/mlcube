--- conflicted
+++ resolved
@@ -183,15 +183,10 @@
 
         # The 'mounts' dictionary maps host paths to container paths
         try:
-<<<<<<< HEAD
             mounts, task_args, mounts_opts = Shell.generate_mounts_and_args(self.mlcube, self.task)
             if mounts_opts:
                 for key, value in mounts_opts.items():
                     mounts[key]+=f':{value}'
-=======
-            # The `task_args` list will always contain task name as its first element.
-            mounts, task_args, _ = Shell.generate_mounts_and_args(self.mlcube, self.task)
->>>>>>> cc32b091
         except ConfigurationError as err:
             raise ExecutionError.mlcube_run_error(
                 self.__class__.__name__,
