"""Collection of classes to parse instantiate MLCube configuration from various sources.

- `MLCubeInstance`: Base class for various MLCube flavours (directory, archive ...).
- `MLCubeDirectory`: Class to work with directory-based MLCubes.
- `CliParser`: Helper utilities to parse command linea arguments.
"""
import abc
from ast import Pass
import os
import typing as t

from omegaconf import DictConfig, OmegaConf


class MLCubeInstance(abc.ABC):
    """Base class for different instantiations of MLCube (local, remote, directory, archive, container ...)."""

    @abc.abstractmethod
    def uri(self) -> str:
        """Return uniform resource identifier of this MLCube."""
        raise NotImplementedError


MLCubeInstanceType = t.TypeVar("MLCubeInstanceType", bound=MLCubeInstance)


class MLCubeDirectory(MLCubeInstance):
    """An MLCube instantiation as a local directory."""

    def __init__(self, path: t.Optional[str] = None) -> None:
        """Instantiate MLCube from mlcube.yaml file.

        Args:
            path: MLCube directory or path to mlcube.yaml. If None, current directory is used.
        """
        if path is None:
            path = os.getcwd()
        path = os.path.abspath(path)
        if os.path.isfile(path):
            self.path, self.file = os.path.split(path)
        else:
            self.path, self.file = os.path.abspath(path), "mlcube.yaml"

    def uri(self) -> str:
        return os.path.join(self.path, self.file)


class CliParser(object):
    """Helper utilities to parse command linea arguments."""

    @staticmethod
    def parse_mlcube_arg(mlcube: t.Optional[str]) -> MLCubeInstanceType:
        """Parse value of the `--mlcube` command line argument.

        Args:
            mlcube: Path to a MLCube directory or `mlcube.yaml` file. If it's a directory, standard name
                `mlcube.yaml` is assumed for MLCube definition file.
        Returns:
            One of child classes of MLCubeInstance that represents this MLCube.
        """
        return MLCubeDirectory(mlcube)

    @staticmethod
    def parse_list_arg(
        arg: t.Optional[str], default: t.Optional[str] = None
    ) -> t.List[str]:
        """Parse a string into list of strings using `,` as a separator.

        Args:
            arg: String if elements separated with `,`.
            default: Default value for `arg` if `arg` is None or empty.
        Returns:
            List of items.
        """
        arg = arg or default
        if not arg:
            return []
        return arg.split(",")

    @staticmethod
    def parse_extra_arg(
            unparsed_args: t.List[str], parsed_args: t.Dict[str, t.Optional[str]]
    ) -> t.Tuple[DictConfig, t.Dict]:
        """Parse extra arguments on a command line.

        These arguments correspond to:
            - MLCube runtime arguments. These start with `-P` prefix and are translated to a nested dictionaries
                structure using `.` as a separator. For instance, `-Pdocker.image=mlcommons/mnist:0.0.1` translates to
                python dictionary {'docker': {'image': 'mlcommons/mnist:0.0.1'}}.
            - Task arguments are all other arguments that do not star with `-P` or `--`. These arguments are
                input/output arguments of tasks.

        Args:
            unparsed_args: List of arguments that have not been parsed yet. These are parameters that are described
                above (MLCube runtime arguments and task arguments).
            parsed_args: CLI arguments that have already been parsed. These are all other CLI arguments that start with
                `--` prefix, and are normally parsed by libraries such as `click` or `argparse`. This dictionary will
                 also include such arguments as `--platform`, `--mlcube` and others. Keys in this dictionary are
                 argument names without `--` prefix. The following is the list of arguments this function can parse:
                    - `platform`: Platform to use to run this MLCube (docker, singularity, gcp, k8s etc).
                    - `network_option`: Networking options defined during MLCube container execution.
                    - `security_option`: Security options defined during MLCube container execution.
                    - `gpus_option`: GPU usage options defined during MLCube container execution.
                    - `memory_option`: Memory RAM options defined during MLCube container execution.
                    - `cpu_option`: CPU options defined during MLCube container execution.

        Returns:
            Tuple of two dictionaries: (mlcube_arguments, task_arguments).
        """
<<<<<<< HEAD
        mlcube_args = OmegaConf.from_dotlist(
            [arg[2:] for arg in args if arg.startswith("-P")]
        )

        task_args = [arg.split("=") for arg in args if not arg.startswith("-P")]
        task_args = {arg[0]: arg[1] for arg in task_args}

        return mlcube_args, task_args

    @staticmethod
    def parse_optional_arg(
        platform: t.Optional[str],
        network_option: t.Optional[str],
        security_option: t.Optional[str],
        gpus_option: t.Optional[str],
        memory_option: t.Optional[str],
        cpu_option: t.Optional[str],
        mount_option: t.Optional[str],
    ) -> t.Tuple[DictConfig, t.Dict]:
        """platform: Platform to use to run this MLCube (docker, singularity, gcp, k8s etc).
        network_option: Networking options defined during MLCube container execution.
        security_option: Security options defined during MLCube container execution.
        gpus_option: GPU usage options defined during MLCube container execution.
        memory_option: Memory RAM options defined during MLCube container execution.
        cpu_option: CPU options defined during MLCube container execution.
        mount_option: Mount options for paths.
        """
        mlcube_args, opts = {}, {}

        opts["--mount_opts"] = mount_option
        if network_option is not None:
            opts["--network"] = network_option

        if security_option is not None:
            key = "--security-opt" if platform == "docker" else "--security"
            opts[key] = security_option

        if gpus_option is not None:
            key = "--gpus" if platform == "docker" else "--nv"
            opts[key] = gpus_option

        if memory_option is not None:
            key = "--memory" if platform == "docker" else "--vm-ram"
            opts[key] = memory_option

        if cpu_option is not None:
            key = "--cpu-shares" if platform == "docker" else "--vm-cpu"
            opts[key] = cpu_option

        mlcube_args[platform] = opts
        return mlcube_args, {}
=======
        # Parse unparsed arguments
        mlcube_args = OmegaConf.from_dotlist(
            [arg[2:] for arg in unparsed_args if arg.startswith("-P")]
        )

        task_args = [arg.split("=") for arg in unparsed_args if not arg.startswith("-P")]
        task_args = {arg[0]: arg[1] for arg in task_args}

        # Parse unparsed arguments
        platform: t.Optional[str] = parsed_args.get('platform', None)
        if platform in {'docker', 'singularity'}:
            runner_run_args = {}
            if parsed_args.get('network', None):
                runner_run_args["--network"] = parsed_args['network']
            if parsed_args.get('security', None):
                key = "--security-opt" if platform == "docker" else "--security"
                runner_run_args[key] = parsed_args['security']
            if parsed_args.get('gpus', None):
                if platform == "docker":
                    runner_run_args["--gpus"] = parsed_args['gpus']
                else:
                    runner_run_args["--nv"] = ""
                    os.environ['SINGULARITYENV_CUDA_VISIBLE_DEVICES'] = parsed_args['gpus']
            if parsed_args.get('memory', None):
                key = "--memory" if platform == "docker" else "--vm-ram"
                runner_run_args[key] = parsed_args['memory']
            if parsed_args.get('cpu', None):
                key = "--cpuset-cpus" if platform == "docker" else "--vm-cpu"
                runner_run_args[key] = parsed_args['cpu']

            mlcube_args.merge_with({platform: runner_run_args})

        return mlcube_args, task_args
>>>>>>> 2e0f03e5
<|MERGE_RESOLUTION|>--- conflicted
+++ resolved
@@ -107,13 +107,38 @@
         Returns:
             Tuple of two dictionaries: (mlcube_arguments, task_arguments).
         """
-<<<<<<< HEAD
+        # Parse unparsed arguments
         mlcube_args = OmegaConf.from_dotlist(
-            [arg[2:] for arg in args if arg.startswith("-P")]
+            [arg[2:] for arg in unparsed_args if arg.startswith("-P")]
         )
 
-        task_args = [arg.split("=") for arg in args if not arg.startswith("-P")]
+        task_args = [arg.split("=") for arg in unparsed_args if not arg.startswith("-P")]
         task_args = {arg[0]: arg[1] for arg in task_args}
+
+        # Parse unparsed arguments
+        platform: t.Optional[str] = parsed_args.get('platform', None)
+        if platform in {'docker', 'singularity'}:
+            runner_run_args = {}
+            if parsed_args.get('network', None):
+                runner_run_args["--network"] = parsed_args['network']
+            if parsed_args.get('security', None):
+                key = "--security-opt" if platform == "docker" else "--security"
+                runner_run_args[key] = parsed_args['security']
+            if parsed_args.get('gpus', None):
+                if platform == "docker":
+                    runner_run_args["--gpus"] = parsed_args['gpus']
+                else:
+                    runner_run_args["--nv"] = ""
+                    os.environ['SINGULARITYENV_CUDA_VISIBLE_DEVICES'] = parsed_args['gpus']
+            if parsed_args.get('memory', None):
+                key = "--memory" if platform == "docker" else "--vm-ram"
+                runner_run_args[key] = parsed_args['memory']
+            if parsed_args.get('cpu', None):
+                key = "--cpuset-cpus" if platform == "docker" else "--vm-cpu"
+                runner_run_args[key] = parsed_args['cpu']
+            runner_run_args["--mount_opts"] = parsed_args['mount']
+
+            mlcube_args.merge_with({platform: runner_run_args})
 
         return mlcube_args, task_args
 
@@ -158,39 +183,4 @@
             opts[key] = cpu_option
 
         mlcube_args[platform] = opts
-        return mlcube_args, {}
-=======
-        # Parse unparsed arguments
-        mlcube_args = OmegaConf.from_dotlist(
-            [arg[2:] for arg in unparsed_args if arg.startswith("-P")]
-        )
-
-        task_args = [arg.split("=") for arg in unparsed_args if not arg.startswith("-P")]
-        task_args = {arg[0]: arg[1] for arg in task_args}
-
-        # Parse unparsed arguments
-        platform: t.Optional[str] = parsed_args.get('platform', None)
-        if platform in {'docker', 'singularity'}:
-            runner_run_args = {}
-            if parsed_args.get('network', None):
-                runner_run_args["--network"] = parsed_args['network']
-            if parsed_args.get('security', None):
-                key = "--security-opt" if platform == "docker" else "--security"
-                runner_run_args[key] = parsed_args['security']
-            if parsed_args.get('gpus', None):
-                if platform == "docker":
-                    runner_run_args["--gpus"] = parsed_args['gpus']
-                else:
-                    runner_run_args["--nv"] = ""
-                    os.environ['SINGULARITYENV_CUDA_VISIBLE_DEVICES'] = parsed_args['gpus']
-            if parsed_args.get('memory', None):
-                key = "--memory" if platform == "docker" else "--vm-ram"
-                runner_run_args[key] = parsed_args['memory']
-            if parsed_args.get('cpu', None):
-                key = "--cpuset-cpus" if platform == "docker" else "--vm-cpu"
-                runner_run_args[key] = parsed_args['cpu']
-
-            mlcube_args.merge_with({platform: runner_run_args})
-
-        return mlcube_args, task_args
->>>>>>> 2e0f03e5
+        return mlcube_args, {}