--- conflicted
+++ resolved
@@ -9,7 +9,6 @@
 import coloredlogs
 from omegaconf import OmegaConf
 
-<<<<<<< HEAD
 from mlcube.cli import (
     MLCubeCommand,
     MultiValueOption,
@@ -17,14 +16,8 @@
     UsageExamples,
     parse_cli_args,
 )
+from mlcube.config import MountType
 from mlcube.errors import ExecutionError, IllegalParameterValueError, MLCubeError
-=======
-from mlcube.config import MLCubeConfig
-from mlcube.errors import ExecutionError, IllegalParameterValueError, MLCubeError
-from mlcube.parser import CliParser, MLCubeDirectory
-from mlcube.platform import Platform
-from mlcube.runner import Runner
->>>>>>> 8a439558
 from mlcube.parser import CliParser
 from mlcube.shell import Shell
 from mlcube.system_settings import SystemSettings
@@ -134,9 +127,10 @@
 mount_option = click.option(
     "--mount",
     required=False,
-    type=str,
-    default=None,
-    help="Mount options for all inputs.",
+    type=click.Choice([MountType.RW, MountType.RO]),
+    default=None,
+    help="Mount options for all input parameters. These mount options override any other mount options defined for "
+    "each input parameters. A typical use case is to ensure that inputs are mounted in read-only (ro) mode.",
 )
 
 
@@ -324,9 +318,12 @@
         gpus: GPU usage options defined during MLCube container execution.
         memory: Memory RAM options defined during MLCube container execution.
         cpu: CPU options defined during MLCube container execution.
+        mount: Mount (global) options defined for all input parameters in all tasks to be executed. They override any
+            mount options defined for individual parameters.
     """
     logger.info(
-        "run input_arg mlcube=%s, platform=%s, task=%s, workspace=%s, network=%s, security=%s, gpus=%s, memory=%s, "
+        "run input_arg mlcube=%s, platform=%s, task=%s, workspace=%s, network=%s, security=%s, gpus=%s, "
+        "memory=%s, mount=%s"
         "cpu=%s",
         mlcube,
         platform,
@@ -337,11 +334,11 @@
         gpus,
         memory,
         cpu,
+        mount,
     )
     runner_cls, mlcube_config = parse_cli_args(
         unparsed_args=ctx.args,
         parsed_args={
-<<<<<<< HEAD
             "mlcube": mlcube,
             "platform": platform,
             "workspace": workspace,
@@ -350,10 +347,7 @@
             "gpus": gpus,
             "memory": memory,
             "cpu": cpu,
-=======
-            "mlcube": mlcube, "platform": platform, "workspace": workspace,
-            "network": network, "security": security, "gpus": gpus, "memory": memory, "cpu": cpu, "mount": mount 
->>>>>>> 8a439558
+            "mount": mount,
         },
         resolve=True,
     )
