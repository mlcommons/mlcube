"""This requires the MLCube 2.0 that's located somewhere in one of dev branches."""
import logging
import os
import shutil
import sys
import typing as t

import click

import coloredlogs

<<<<<<< HEAD
from mlcube.config import MLCubeConfig
from mlcube.errors import ExecutionError, IllegalParameterValueError, MLCubeError
from mlcube.parser import CliParser, MLCubeDirectory
from mlcube.platform import Platform
from mlcube.runner import Runner
=======
from mlcube.parser import CliParser
from mlcube.cli import (MLCubeCommand, MultiValueOption, Options, parse_cli_args, UsageExamples)
from mlcube.errors import (ExecutionError, IllegalParameterValueError, MLCubeError)
>>>>>>> 2e0f03e5
from mlcube.shell import Shell
from mlcube.system_settings import SystemSettings

<<<<<<< HEAD
from omegaconf import DictConfig, OmegaConf

logger = logging.getLogger(__name__)


class MultiValueOption(click.Option):
    def __init__(self, *args, **kwargs) -> None:
        super(MultiValueOption, self).__init__(*args, **kwargs)
        self._previous_parser_process: t.Optional[t.Callable] = None
        self._eat_all_parser: t.Optional[click.parser.Option] = None

    def add_to_parser(self, parser: click.parser.OptionParser, ctx: click.core.Context):
        def parser_process(value: str, state: click.parser.ParsingState):
            values: t.List[str] = [value]
            prefixes: t.Tuple[str] = tuple(self._eat_all_parser.prefixes)
            while state.rargs:
                if state.rargs[0].startswith(prefixes):
                    break
                values.append(state.rargs.pop(0))
            self._previous_parser_process(tuple(values), state)

        super(MultiValueOption, self).add_to_parser(parser, ctx)
        for opt_name in self.opts:
            our_parser: t.Optional[click.parser.Option] = parser._long_opt.get(
                opt_name
            ) or parser._short_opt.get(opt_name)
            if our_parser:
                self._eat_all_parser = our_parser
                self._previous_parser_process = our_parser.process
                our_parser.process = parser_process
                break


def _parse_cli_args(
    ctx: t.Optional[click.core.Context],
    mlcube: str,
    platform: t.Optional[str],
    workspace: t.Optional[str],
    network: t.Optional[str],
    security: t.Optional[str],
    gpus: t.Optional[str],
    memory: t.Optional[str],
    cpu: t.Optional[str],
    mount: t.Optional[str],
    resolve: bool,
) -> t.Tuple[t.Optional[t.Type[Runner]], DictConfig]:
    """Parse command line arguments.

    Args:
        ctx: Click context. We need this to get access to extra CLI arguments.
        mlcube: Path to MLCube root directory or mlcube.yaml file.
        platform: Platform to use to run this MLCube (docker, singularity, gcp, k8s etc).
        workspace: Workspace path to use. If not specified, default workspace inside MLCube directory is used.
        network: Networking options defined during MLCube container execution.
        security: Security options defined during MLCube container execution.
        gpus: GPU usage options defined during MLCube container execution.
        memory: Memory RAM options defined during MLCube container execution.
        cpu: CPU options defined during MLCube container execution.
        mount: Mount options for volumes.
        resolve: if True, compute values in MLCube configuration.
    """
    mlcube_inst: MLCubeDirectory = CliParser.parse_mlcube_arg(mlcube)
    Validate.validate_type(mlcube_inst, MLCubeDirectory)
    if platform in ["docker", "singularity"] and any(
        [network, security, gpus, memory, cpu, mount]
    ):
        mlcube_cli_args, task_cli_args = CliParser.parse_optional_arg(
            platform,
            network,
            security,
            gpus,
            memory,
            cpu,
            mount
        )
    elif ctx is not None:
        mlcube_cli_args, task_cli_args = CliParser.parse_extra_arg(*ctx.args)
    else:
        mlcube_cli_args, task_cli_args = None, None
    if platform is not None:
        system_settings = SystemSettings()
        runner_config: t.Optional[DictConfig] = system_settings.get_platform(platform)
        runner_cls: t.Optional[t.Type[Runner]] = Platform.get_runner(
            system_settings.runners.get(runner_config.runner, None)
        )
    else:
        runner_cls, runner_config = None, None
    mlcube_config = MLCubeConfig.create_mlcube_config(
        os.path.join(mlcube_inst.path, mlcube_inst.file),
        mlcube_cli_args,
        task_cli_args,
        runner_config,
        workspace,
        resolve=resolve,
        runner_cls=runner_cls,
    )
    return runner_cls, mlcube_config
=======
from omegaconf import OmegaConf

logger = logging.getLogger(__name__)

_TERMINAL_WIDTH = shutil.get_terminal_size()[0]   # Since Python version 3.3
"""Width of a user terminal. MLCube overrides default (80) character width to make usage examples look better."""


def add_to_parser(self, parser: click.parser.OptionParser, ctx: click.core.Context):
    def parser_process(value: str, state: click.parser.ParsingState):
        values: t.List[str] = [value]
        prefixes: t.Tuple[str] = tuple(self._eat_all_parser.prefixes)
        while state.rargs:
            if state.rargs[0].startswith(prefixes):
                break
            values.append(state.rargs.pop(0))
        self._previous_parser_process(tuple(values), state)

    super(MultiValueOption, self).add_to_parser(parser, ctx)
    for opt_name in self.opts:
        our_parser: t.Optional[click.parser.Option] = parser._long_opt.get(
            opt_name
        ) or parser._short_opt.get(opt_name)
        if our_parser:
            self._eat_all_parser = our_parser
            self._previous_parser_process = our_parser.process
            our_parser.process = parser_process
            break
>>>>>>> 2e0f03e5


log_level_option = click.option(
    "--log-level",
    "--log_level",
    required=False,
    type=str,
    default="warning",
    help="Log level to set, default is to do nothing.",
)
mlcube_option = click.option(
    "--mlcube",
    required=False,
    type=str,
    default=os.getcwd(),
    help="Path to MLCube. This can be either a directory path that becomes MLCube's root directory, or path to MLCube"
    "definition file (.yaml). In the latter case the MLCube's root directory becomes parent directory of the yaml"
    "file. Default is current directory.",
)
platform_option = click.option(
    "--platform",
    required=False,
    type=str,
    default="docker",
    help="Platform to run MLCube, default is 'docker' (that also supports podman).",
)
task_option = click.option(
    "--task",
    required=False,
    type=str,
    default=None,
    help="MLCube task name(s) to run, default is `main`. This parameter can take a list value, in which case task names"
    "are separated with ','.",
)
workspace_option = click.option(
    "--workspace",
    required=False,
    type=str,
    default=None,
    help="Workspace location that is used to store input/output artifacts of MLCube tasks.",
)
network_option = click.option(
    "--network",
    required=False,
    type=str,
    default=None,
    help="Networking options defined during MLCube container execution.",
)
security_option = click.option(
    "--security",
    required=False,
    type=str,
    default=None,
    help="Security options defined during MLCube container execution.",
)
gpus_option = click.option(
    "--gpus",
    required=False,
    type=str,
    default=None,
    help="GPU usage options defined during MLCube container execution.",
)
memory_option = click.option(
    "--memory",
    required=False,
    type=str,
    default=None,
    help="Memory RAM options defined during MLCube container execution.",
)
cpu_option = click.option(
    "--cpu",
    required=False,
    type=str,
    default=None,
    help="CPU options defined during MLCube container execution.",
<<<<<<< HEAD
)
mount_option = click.option(
    "--mount",
    required=False,
    type=str,
    default=None,
    help="Mount options for all inputs.",
=======
>>>>>>> 2e0f03e5
)

@click.group(name='mlcube', add_help_option=False)
@Options.loglevel
@Options.help
def cli(log_level: t.Optional[str]):
    """MLCube 📦 is a tool for packaging, distributing and running Machine Learning (ML) projects and models.

    \b
    - GitHub: https://github.com/mlcommons/mlcube
    - Documentation: https://mlcommons.github.io/mlcube/
    - Example MLCubes: https://github.com/mlcommons/mlcube_examples
    """

<<<<<<< HEAD
@click.group(name="mlcube", help="MLCube 📦 is a packaging tool for ML models")
@log_level_option
def cli(log_level: str):
=======
>>>>>>> 2e0f03e5
    if log_level:
        log_level = log_level.upper()
        logging.basicConfig(level=log_level)
        coloredlogs.install(level=log_level)
        logging.info("Setting Log Level from CLI argument to '%s'.", log_level)
    _ = SystemSettings().update_installed_runners()


@cli.command(
<<<<<<< HEAD
    name="show_config",
    help="Show MLCube configuration.",
    context_settings={"ignore_unknown_options": True, "allow_extra_args": True},
)
@mlcube_option
@platform_option
@workspace_option
@click.option("--resolve", is_flag=True, help="Resolve MLCube parameters.")
@click.pass_context
def show_config(
    ctx: click.core.Context, mlcube: str, platform: str, workspace: str, resolve: bool
) -> None:
    """Show MLCube configuration.
=======
    name='show_config', cls=MLCubeCommand, add_help_option=False, epilog=UsageExamples.show_config,
    context_settings={'ignore_unknown_options': True, 'allow_extra_args': True, 'max_content_width': _TERMINAL_WIDTH}
)
@Options.mlcube
@Options.platform
@Options.workspace
@Options.resolve
@Options.parameter
@Options.help
@click.pass_context
def show_config(ctx: click.core.Context, mlcube: t.Optional[str], platform: str, workspace: str,
                resolve: bool, p: t.Tuple[str]) -> None:
    """Show effective MLCube configuration.

    Effective MLCube configuration is the one used by one of MLCube runners to run this MLCube. This configuration is
    built by merging (1) default runner configuration retrieved from system settings, (2) MLCube project configuration
    and (3) configuration parameters passed by a user on a command line (CONFIG_PARAM).
>>>>>>> 2e0f03e5

    \f
    Args:
        ctx: Click context for unknown options
        mlcube: Path to MLCube root directory or mlcube.yaml file.
        platform: Platform to use to run this MLCube (docker, singularity, gcp, k8s etc).
        workspace: Workspace path to use. If not specified, default workspace inside MLCube directory is used.
        resolve: if True, compute values in MLCube configuration.
        p: Additional configuration parameters.
    """
<<<<<<< HEAD
    _, mlcube_config = _parse_cli_args(
        ctx, mlcube, platform, workspace, None, None, None, None, None, resolve
=======
    if mlcube is None:
        mlcube = os.getcwd()
    _, mlcube_config = parse_cli_args(
        unparsed_args=ctx.args + ['-P' + param for param in p],
        parsed_args={"mlcube": mlcube, "platform": platform, "workspace": workspace},
        resolve=resolve
>>>>>>> 2e0f03e5
    )
    print(OmegaConf.to_yaml(mlcube_config))


@cli.command(
<<<<<<< HEAD
    name="configure",
    help="Configure MLCube.",
    context_settings={"ignore_unknown_options": True, "allow_extra_args": True},
)
@mlcube_option
@platform_option
@click.pass_context
def configure(ctx: click.core.Context, mlcube: str, platform: str) -> None:
=======
    name='configure', cls=MLCubeCommand, add_help_option=False, epilog=UsageExamples.configure,
    context_settings={'ignore_unknown_options': True, 'allow_extra_args': True, 'max_content_width': _TERMINAL_WIDTH}
)
@Options.mlcube
@Options.platform
@Options.parameter
@Options.help
def configure(mlcube: t.Optional[str], platform: str, p: t.Tuple[str]) -> None:
>>>>>>> 2e0f03e5
    """Configure MLCube.

    Some MLCube projects need to be configured first. For instance, docker-based MLCubes distributed via GitHub with
    source code most likely will provide a `Dockerfile` to build a docker image. In this case, the process of building
    a docker image before MLCube runner can run it, is called a configuration phase. In general, users do not need to
    run this command manually - MLCube runners should be able to figure out when they need to run it, and will run it
    as part of `mlcube run` command.

    \f
    Args:
        mlcube: Path to MLCube root directory or mlcube.yaml file.
        platform: Platform to use to configure this MLCube for (docker, singularity, gcp, k8s etc).
        p: Additional MLCube configuration parameters (these parameters are those parameters that normally start with
            `-P` prefix). Here, due to original implementation, we need to `unparse` by adding `-P` prefix.
    """
<<<<<<< HEAD
    logger.info(
        "Configuring MLCube (`%s`) for `%s` platform.",
        os.path.abspath(mlcube),
        platform,
    )
    try:
        runner_cls, mlcube_config = _parse_cli_args(
            ctx, mlcube, platform, None, None, None, None, None, None, resolve=True
=======
    logger.debug("mlcube::configure, mlcube=%s, platform=%s, p=%s", mlcube, platform, str(p))
    if mlcube is None:
        mlcube = os.getcwd()
    logger.info("Configuring MLCube (`%s`) for `%s` platform.", os.path.abspath(mlcube), platform)
    try:
        runner_cls, mlcube_config = parse_cli_args(
            unparsed_args=['-P' + param for param in p],
            parsed_args={"mlcube": mlcube, "platform": platform},
            resolve=True
>>>>>>> 2e0f03e5
        )
        runner = runner_cls(mlcube_config, task=None)
        runner.configure()
    except MLCubeError as err:
        exit_code = err.context.get("code", 1) if isinstance(err, ExecutionError) else 1
        logger.exception(f"Failed to configure MLCube with error code {exit_code}.")
        if isinstance(err, ExecutionError):
            print(err.describe())
        sys.exit(exit_code)
    logger.info(
        "MLCube (%s) has been successfully configured for `%s` platform.",
        os.path.abspath(mlcube),
        platform,
    )


@cli.command(
<<<<<<< HEAD
    name="run",
    help="Run MLCube ML task.",
    context_settings={"ignore_unknown_options": True, "allow_extra_args": True},
=======
    name='run', cls=MLCubeCommand, add_help_option=False, epilog=UsageExamples.run,
    context_settings={'ignore_unknown_options': True, 'allow_extra_args': True, 'max_content_width': _TERMINAL_WIDTH}
>>>>>>> 2e0f03e5
)
@mlcube_option
@platform_option
@task_option
@workspace_option
@network_option
@security_option
@gpus_option
@memory_option
@cpu_option
<<<<<<< HEAD
@mount_option
=======
@Options.help
>>>>>>> 2e0f03e5
@click.pass_context
def run(
    ctx: click.core.Context,
    mlcube: str,
    platform: str,
    task: str,
    workspace: str,
    network: str,
    security: str,
    gpus: str,
    memory: str,
    cpu: str,
<<<<<<< HEAD
    mount: str,
=======
>>>>>>> 2e0f03e5
) -> None:
    """Run MLCube task(s).

    \f
    Args:
        ctx: Click context for unknown options
        mlcube: Path to MLCube root directory or mlcube.yaml file.
        platform: Platform to use to run this MLCube (docker, singularity, gcp, k8s etc).
        task: Comma separated list of tasks to run.
        workspace: Workspace path to use. If not specified, default workspace inside MLCube directory is used.
        network: Networking options defined during MLCube container execution.
        security: Security options defined during MLCube container execution.
        gpus: GPU usage options defined during MLCube container execution.
        memory: Memory RAM options defined during MLCube container execution.
        cpu: CPU options defined during MLCube container execution.
<<<<<<< HEAD
        mount: Mount options for paths.
    """
    runner_cls, mlcube_config = _parse_cli_args(
        ctx,
        mlcube,
        platform,
        workspace,
        network,
        security,
        gpus,
        memory,
        cpu,
        mount,
        resolve=True,
=======
    """
    runner_cls, mlcube_config = parse_cli_args(
        unparsed_args=ctx.args,
        parsed_args={
            "mlcube": mlcube, "platform": platform, "workspace": workspace,
            "network": network, "security": security, "gpus": gpus, "memory": memory, "cpu": cpu
        },
        resolve=True
>>>>>>> 2e0f03e5
    )
    mlcube_tasks: t.List[str] = list(
        (mlcube_config.get("tasks", None) or {}).keys()
    )  # Tasks in this MLCube.
    tasks: t.List[str] = CliParser.parse_list_arg(
        task, default=None
    )  # Requested tasks.

    if len(tasks) == 0:
        logger.warning(
            "Missing required task name (--task=COMMA_SEPARATED_LIST_OF_TASK_NAMES)."
        )
        if len(mlcube_tasks) != 1:
            logger.error(
                "Task name could not be automatically resolved (supported tasks = %s).",
                str(mlcube_tasks),
            )
            exit(1)
        logger.info(
            "Task name has been automatically resolved to %s (supported tasks = %s).",
            mlcube_tasks[0],
            str(mlcube_tasks),
        )
        tasks = mlcube_tasks

    unknown_tasks: t.List[str] = [name for name in tasks if name not in mlcube_tasks]
    if len(unknown_tasks) > 0:
        logger.error(
            "Unknown tasks have been requested: supported tasks = %s, requested tasks = %s, "
            "unknown tasks = %s.",
            str(mlcube_tasks),
            str(tasks),
            str(unknown_tasks),
        )
        exit(1)

    try:
        # TODO: Sergey - Can we have one instance for all tasks?
        for task in tasks:
            logger.info("Task = %s", task)
            runner = runner_cls(mlcube_config, task=task)
            runner.run()
    except MLCubeError as err:
        exit_code = err.context.get("code", 1) if isinstance(err, ExecutionError) else 1
        logger.exception(f"Failed to run MLCube with error code {exit_code}.")
        if isinstance(err, ExecutionError):
            print(err.describe())
        sys.exit(exit_code)


<<<<<<< HEAD
@cli.command(name="describe", help="Describe MLCube.")
@mlcube_option
def describe(mlcube: str) -> None:
=======
@cli.command(
    name='describe', cls=MLCubeCommand, add_help_option=False, epilog=UsageExamples.describe,
    context_settings={'max_content_width': _TERMINAL_WIDTH}
)
@Options.mlcube
@Options.help
def describe(mlcube: t.Optional[str]) -> None:
>>>>>>> 2e0f03e5
    """Describe this MLCube.

    \f
    Args:
        mlcube: Path to MLCube root directory or mlcube.yaml file.
    """
<<<<<<< HEAD
    _, mlcube_config = _parse_cli_args(
        None, mlcube, None, None, None, None, None, None, None, resolve=True
=======
    if mlcube is None:
        mlcube = os.getcwd()
    _, mlcube_config = parse_cli_args(
        unparsed_args=[],
        parsed_args={"mlcube": mlcube},
        resolve=True
>>>>>>> 2e0f03e5
    )
    print("MLCube")
    print(f"  path = {mlcube_config.runtime.root}")
    print(f"  name = {mlcube_config.name}:{mlcube_config.get('version', 'latest')}")
    print()
    print(f"  workspace = {mlcube_config.runtime.workspace}")
    print(f"  system settings = {SystemSettings.system_settings_file()}")
    print()
    print("  Tasks:")
    for task_name, task_def in mlcube_config.tasks.items():
        description = f"name = {task_name}"
        if len(task_def.parameters.inputs) > 0:
            description = (
                f"{description}, inputs = {list(task_def.parameters.inputs.keys())}"
            )
        if len(task_def.parameters.outputs) > 0:
            description = (
                f"{description}, outputs = {list(task_def.parameters.outputs.keys())}"
            )
        print(f"    {description}")
    print()
    print("Run this MLCube:")
    print("  Configure MLCube:")
    print(
        f"    mlcube configure --mlcube={mlcube_config.runtime.root} --platform=docker"
    )
    print("  Run MLCube tasks:")
    for task_name in mlcube_config.tasks.keys():
        print(
            f"    mlcube run --mlcube={mlcube_config.runtime.root} --task={task_name} --platform=docker"
        )
    print()


@cli.command(
<<<<<<< HEAD
    name="config",
    help="Perform various operations with system settings file.",
    context_settings={"ignore_unknown_options": True, "allow_extra_args": True},
)
@click.option(
    "--list",
    "list_all",
    is_flag=True,
    help="List configuration in MLCube system settings file.",
)
@click.option(
    "--get",
    required=False,
    type=str,
    default=None,
    help="Return value of the key (use OmegaConf notation, e.g. --get runners.docker).",
)
@click.option(
    "--create_platform",
    "--create-platform",
    required=False,
    cls=MultiValueOption,
    type=tuple,
    default=None,
    help="Create a new platform instance for this runner",
)
@click.option(
    "--remove_platform",
    "--remove-platform",
    required=False,
    type=str,
    default=None,
    help="Remove this platform from list of platforms in system settings file.",
)
@click.option(
    "--rename_platform",
    "--rename-platform",
    required=False,
    cls=MultiValueOption,
    type=tuple,
    default=None,
    help="Rename existing platform. If default platform is to be renamed (like docker), it will be recreated "
    "(with default values) next time mlcube runs",
)
@click.option(
    "--copy_platform",
    "--copy-platform",
    required=False,
    cls=MultiValueOption,
    type=tuple,
    default=None,
    help="Copy existing platform.",
)
@click.option(
    "--rename_runner",
    "--rename-runner",
    required=False,
    cls=MultiValueOption,
    type=tuple,
    default=None,
    help="Rename existing runner. If platforms exist that reference this runner, users must explicitly "
    "provide `--update-platforms` flag to confirm they want to update platforms' description too.",
)
@click.option(
    "--remove_runner",
    "--remove-runner",
    required=False,
    type=str,
    default=None,
    help="Remove existing runner from the list. If platforms exist that reference this runner, users must "
    "explicitly provide `--remove-platforms` flag to confirm they want to remove platforms too.",
)
@click.pass_context
def config(
    ctx: click.core.Context,
    list_all: bool,  # mlcube config --list
    get: t.Optional[str],  # mlcube config --get KEY
    create_platform: t.Optional[
        t.Tuple
    ],  # mlcube config --create-platform RUNNER PLATFORM
    remove_platform: t.Optional[str],  # mlcube config --remove-platform NAME
    rename_platform: t.Optional[
        t.Tuple
    ],  # mlcube config --rename-platform OLD_NAME NEW_NAME
    copy_platform: t.Optional[
        t.Tuple
    ],  # mlcube config --copy-platform EXISTING_PLATFORM NEW_PLATFORM
    rename_runner: t.Optional[
        t.Tuple
    ],  # mlcube config --rename-runner OLD_NAME NEW_NAME
    remove_runner: t.Optional[str],  # mlcube config --remove-runner NAME
) -> None:
    """Work with MLCube system settings (similar to `git config`)."""
=======
    name='config', cls=MLCubeCommand, add_help_option=False, epilog=UsageExamples.config,
    context_settings={'ignore_unknown_options': True, 'allow_extra_args': True, 'max_content_width': _TERMINAL_WIDTH}
)
@click.option(
    '--list', 'list_all', is_flag=True,
    help="Print out the content of system settings file."
)
@click.option(
    '--get', required=False, type=str, default=None,
    help="Return value of the key (use OmegaConf notation, e.g. `mlcube config --get runners.docker`)."
)
@click.option(
    '--create_platform', '--create-platform', required=False, cls=MultiValueOption, type=tuple, default=None,
    help="Create a new platform instance for this runner. Default runner parameters are used to initialize this new "
         "platform."
)
@click.option(
    '--remove_platform', '--remove-platform', required=False, type=str, default=None,
    help="Remove this platform. If this is one of the default platforms (e.g., `docker`), it will be recreated (with "
         "default values) next time `mlcube` runs."
)
@click.option(
    '--rename_platform', '--rename-platform', required=False, cls=MultiValueOption, type=tuple, default=None,
    help="Rename existing platform. If default platform is to be renamed (e.g., `docker`), it will be recreated "
         "(with default values) next time `mlcube` runs."
)
@click.option(
    '--copy_platform', '--copy-platform', required=False, cls=MultiValueOption, type=tuple, default=None,
    help="Copy existing platform. This can be useful for creating new platforms off existing platforms, for instance,"
         "creating a new SSH runner configuration that runs MLCubes on a new remote server."
)
@click.option(
    '--rename_runner', '--rename-runner', required=False, cls=MultiValueOption, type=tuple, default=None,
    help="Rename existing MLCube runner. If platforms exist that reference this runner, users must explicitly provide "
         "`--update-platforms` flag to confirm they want to update platforms' description too."
)
@click.option(
    '--remove_runner', '--remove-runner', required=False, type=str, default=None,
    help="Remove existing runner. If platforms exist that reference this runner, users must explicitly provide "
         "`--remove-platforms` flag to confirm they want to remove platforms too."
)
@Options.help
@click.pass_context
def config(ctx: click.core.Context,
           list_all: bool,                          # mlcube config --list
           get: t.Optional[str],                    # mlcube config --get KEY
           create_platform: t.Optional[t.Tuple],    # mlcube config --create-platform RUNNER PLATFORM
           remove_platform: t.Optional[str],        # mlcube config --remove-platform NAME
           rename_platform: t.Optional[t.Tuple],    # mlcube config --rename-platform OLD_NAME NEW_NAME
           copy_platform: t.Optional[t.Tuple],      # mlcube config --copy-platform EXISTING_PLATFORM NEW_PLATFORM
           rename_runner: t.Optional[t.Tuple],      # mlcube config --rename-runner OLD_NAME NEW_NAME
           remove_runner: t.Optional[str]           # mlcube config --remove-runner NAME
           ) -> None:
    """Work with MLCube [system settings](https://mlcommons.github.io/mlcube/getting-started/system-settings/) similar
    to `git config`.

    Manage MLCube system settings (these settings define global configuration common for all MLCube runners and
    platforms). When this command runs without arguments, a path to system settings file is printed out. This is useful
    to automate certain operations with system settings. Alternatively, it may be easier to manipulate system settings
    file directly (it is a yaml file).
    """
>>>>>>> 2e0f03e5
    print(f"System settings file path = {SystemSettings.system_settings_file()}")
    settings = SystemSettings()

    def _check_tuple(
        _tuple: t.Tuple, _name: str, _expected_size: int, _expected_value: str
    ) -> None:
        if len(_tuple) != _expected_size:
            raise IllegalParameterValueError(
                f"--{_name}", " ".join(_tuple), f'"{_expected_value}"'
            )

    try:
        if list_all:
            print(OmegaConf.to_yaml(settings.settings))
        elif get:
            print(OmegaConf.to_yaml(OmegaConf.select(settings.settings, get)))
        elif create_platform:
            _check_tuple(
                create_platform, "create_platform", 2, "RUNNER_NAME PLATFORM_NAME"
            )
            settings.create_platform(create_platform)
        elif remove_platform:
            settings.remove_platform(remove_platform)
        elif rename_platform:
            _check_tuple(rename_platform, "rename_platform", 2, "OLD_NAME NEW_NAME")
            settings.copy_platform(rename_platform, delete_source=True)
        elif copy_platform:
            _check_tuple(
                copy_platform, "copy_platform", 2, "EXISTING_PLATFORM NEW_PLATFORM"
            )
            settings.copy_platform(rename_platform, delete_source=False)
        elif rename_runner:
            _check_tuple(rename_runner, "rename_runner", 2, "OLD_NAME NEW_NAME")
            update_platforms: bool = "--update-platforms" in ctx.args or "--update_platforms" in ctx.args
            settings.rename_runner(rename_runner, update_platforms=update_platforms)
        elif remove_runner:
            remove_platforms: bool = "--remove-platforms" in ctx.args or "--remove_platforms" in ctx.args
            settings.remove_runner(remove_runner, remove_platforms=remove_platforms)
    except MLCubeError as e:
        logger.error(
            "Command failed, command = '%s' error = '%s'", " ".join(sys.argv), str(e)
        )


<<<<<<< HEAD
@cli.command(name="create", help="Create a new MLCube using cookiecutter.")
=======
@cli.command(
    name='create', add_help_option=False, cls=MLCubeCommand, epilog=UsageExamples.create,
    context_settings={'max_content_width': _TERMINAL_WIDTH}
)
@Options.help
>>>>>>> 2e0f03e5
def create() -> None:
    """Create a new Python project from the MLCube cookiecutter template.

    MLCube uses the [cookiecutter](https://cookiecutter.readthedocs.io/) library with the
    [mlcube_cookiecutter](https://github.com/mlcommons/mlcube_cookiecutter) template. The library is not installed
    automatically: install it with `pip install cookiecutter`.
    """
    mlcube_cookiecutter_url = "https://github.com/mlcommons/mlcube_cookiecutter"
    try:
        from cookiecutter.main import cookiecutter

        proj_dir: str = cookiecutter(mlcube_cookiecutter_url)
        if proj_dir and os.path.isfile(os.path.join(proj_dir, "mlcube.yaml")):
            Shell.run(["mlcube", "describe", "--mlcube", proj_dir], on_error="die")
    except ImportError:
        print("Cookiecutter library not found.")
        print("\tInstall it: pip install cookiecutter")
        print(f"\tMore details: {mlcube_cookiecutter_url}")


if __name__ == "__main__":
    cli()<|MERGE_RESOLUTION|>--- conflicted
+++ resolved
@@ -9,119 +9,17 @@
 
 import coloredlogs
 
-<<<<<<< HEAD
 from mlcube.config import MLCubeConfig
 from mlcube.errors import ExecutionError, IllegalParameterValueError, MLCubeError
 from mlcube.parser import CliParser, MLCubeDirectory
 from mlcube.platform import Platform
 from mlcube.runner import Runner
-=======
 from mlcube.parser import CliParser
 from mlcube.cli import (MLCubeCommand, MultiValueOption, Options, parse_cli_args, UsageExamples)
 from mlcube.errors import (ExecutionError, IllegalParameterValueError, MLCubeError)
->>>>>>> 2e0f03e5
 from mlcube.shell import Shell
 from mlcube.system_settings import SystemSettings
 
-<<<<<<< HEAD
-from omegaconf import DictConfig, OmegaConf
-
-logger = logging.getLogger(__name__)
-
-
-class MultiValueOption(click.Option):
-    def __init__(self, *args, **kwargs) -> None:
-        super(MultiValueOption, self).__init__(*args, **kwargs)
-        self._previous_parser_process: t.Optional[t.Callable] = None
-        self._eat_all_parser: t.Optional[click.parser.Option] = None
-
-    def add_to_parser(self, parser: click.parser.OptionParser, ctx: click.core.Context):
-        def parser_process(value: str, state: click.parser.ParsingState):
-            values: t.List[str] = [value]
-            prefixes: t.Tuple[str] = tuple(self._eat_all_parser.prefixes)
-            while state.rargs:
-                if state.rargs[0].startswith(prefixes):
-                    break
-                values.append(state.rargs.pop(0))
-            self._previous_parser_process(tuple(values), state)
-
-        super(MultiValueOption, self).add_to_parser(parser, ctx)
-        for opt_name in self.opts:
-            our_parser: t.Optional[click.parser.Option] = parser._long_opt.get(
-                opt_name
-            ) or parser._short_opt.get(opt_name)
-            if our_parser:
-                self._eat_all_parser = our_parser
-                self._previous_parser_process = our_parser.process
-                our_parser.process = parser_process
-                break
-
-
-def _parse_cli_args(
-    ctx: t.Optional[click.core.Context],
-    mlcube: str,
-    platform: t.Optional[str],
-    workspace: t.Optional[str],
-    network: t.Optional[str],
-    security: t.Optional[str],
-    gpus: t.Optional[str],
-    memory: t.Optional[str],
-    cpu: t.Optional[str],
-    mount: t.Optional[str],
-    resolve: bool,
-) -> t.Tuple[t.Optional[t.Type[Runner]], DictConfig]:
-    """Parse command line arguments.
-
-    Args:
-        ctx: Click context. We need this to get access to extra CLI arguments.
-        mlcube: Path to MLCube root directory or mlcube.yaml file.
-        platform: Platform to use to run this MLCube (docker, singularity, gcp, k8s etc).
-        workspace: Workspace path to use. If not specified, default workspace inside MLCube directory is used.
-        network: Networking options defined during MLCube container execution.
-        security: Security options defined during MLCube container execution.
-        gpus: GPU usage options defined during MLCube container execution.
-        memory: Memory RAM options defined during MLCube container execution.
-        cpu: CPU options defined during MLCube container execution.
-        mount: Mount options for volumes.
-        resolve: if True, compute values in MLCube configuration.
-    """
-    mlcube_inst: MLCubeDirectory = CliParser.parse_mlcube_arg(mlcube)
-    Validate.validate_type(mlcube_inst, MLCubeDirectory)
-    if platform in ["docker", "singularity"] and any(
-        [network, security, gpus, memory, cpu, mount]
-    ):
-        mlcube_cli_args, task_cli_args = CliParser.parse_optional_arg(
-            platform,
-            network,
-            security,
-            gpus,
-            memory,
-            cpu,
-            mount
-        )
-    elif ctx is not None:
-        mlcube_cli_args, task_cli_args = CliParser.parse_extra_arg(*ctx.args)
-    else:
-        mlcube_cli_args, task_cli_args = None, None
-    if platform is not None:
-        system_settings = SystemSettings()
-        runner_config: t.Optional[DictConfig] = system_settings.get_platform(platform)
-        runner_cls: t.Optional[t.Type[Runner]] = Platform.get_runner(
-            system_settings.runners.get(runner_config.runner, None)
-        )
-    else:
-        runner_cls, runner_config = None, None
-    mlcube_config = MLCubeConfig.create_mlcube_config(
-        os.path.join(mlcube_inst.path, mlcube_inst.file),
-        mlcube_cli_args,
-        task_cli_args,
-        runner_config,
-        workspace,
-        resolve=resolve,
-        runner_cls=runner_cls,
-    )
-    return runner_cls, mlcube_config
-=======
 from omegaconf import OmegaConf
 
 logger = logging.getLogger(__name__)
@@ -150,7 +48,6 @@
             self._previous_parser_process = our_parser.process
             our_parser.process = parser_process
             break
->>>>>>> 2e0f03e5
 
 
 log_level_option = click.option(
@@ -226,7 +123,6 @@
     type=str,
     default=None,
     help="CPU options defined during MLCube container execution.",
-<<<<<<< HEAD
 )
 mount_option = click.option(
     "--mount",
@@ -234,8 +130,6 @@
     type=str,
     default=None,
     help="Mount options for all inputs.",
-=======
->>>>>>> 2e0f03e5
 )
 
 @click.group(name='mlcube', add_help_option=False)
@@ -250,12 +144,6 @@
     - Example MLCubes: https://github.com/mlcommons/mlcube_examples
     """
 
-<<<<<<< HEAD
-@click.group(name="mlcube", help="MLCube 📦 is a packaging tool for ML models")
-@log_level_option
-def cli(log_level: str):
-=======
->>>>>>> 2e0f03e5
     if log_level:
         log_level = log_level.upper()
         logging.basicConfig(level=log_level)
@@ -265,21 +153,6 @@
 
 
 @cli.command(
-<<<<<<< HEAD
-    name="show_config",
-    help="Show MLCube configuration.",
-    context_settings={"ignore_unknown_options": True, "allow_extra_args": True},
-)
-@mlcube_option
-@platform_option
-@workspace_option
-@click.option("--resolve", is_flag=True, help="Resolve MLCube parameters.")
-@click.pass_context
-def show_config(
-    ctx: click.core.Context, mlcube: str, platform: str, workspace: str, resolve: bool
-) -> None:
-    """Show MLCube configuration.
-=======
     name='show_config', cls=MLCubeCommand, add_help_option=False, epilog=UsageExamples.show_config,
     context_settings={'ignore_unknown_options': True, 'allow_extra_args': True, 'max_content_width': _TERMINAL_WIDTH}
 )
@@ -297,7 +170,6 @@
     Effective MLCube configuration is the one used by one of MLCube runners to run this MLCube. This configuration is
     built by merging (1) default runner configuration retrieved from system settings, (2) MLCube project configuration
     and (3) configuration parameters passed by a user on a command line (CONFIG_PARAM).
->>>>>>> 2e0f03e5
 
     \f
     Args:
@@ -308,32 +180,17 @@
         resolve: if True, compute values in MLCube configuration.
         p: Additional configuration parameters.
     """
-<<<<<<< HEAD
-    _, mlcube_config = _parse_cli_args(
-        ctx, mlcube, platform, workspace, None, None, None, None, None, resolve
-=======
     if mlcube is None:
         mlcube = os.getcwd()
     _, mlcube_config = parse_cli_args(
         unparsed_args=ctx.args + ['-P' + param for param in p],
         parsed_args={"mlcube": mlcube, "platform": platform, "workspace": workspace},
         resolve=resolve
->>>>>>> 2e0f03e5
     )
     print(OmegaConf.to_yaml(mlcube_config))
 
 
 @cli.command(
-<<<<<<< HEAD
-    name="configure",
-    help="Configure MLCube.",
-    context_settings={"ignore_unknown_options": True, "allow_extra_args": True},
-)
-@mlcube_option
-@platform_option
-@click.pass_context
-def configure(ctx: click.core.Context, mlcube: str, platform: str) -> None:
-=======
     name='configure', cls=MLCubeCommand, add_help_option=False, epilog=UsageExamples.configure,
     context_settings={'ignore_unknown_options': True, 'allow_extra_args': True, 'max_content_width': _TERMINAL_WIDTH}
 )
@@ -342,7 +199,6 @@
 @Options.parameter
 @Options.help
 def configure(mlcube: t.Optional[str], platform: str, p: t.Tuple[str]) -> None:
->>>>>>> 2e0f03e5
     """Configure MLCube.
 
     Some MLCube projects need to be configured first. For instance, docker-based MLCubes distributed via GitHub with
@@ -358,16 +214,6 @@
         p: Additional MLCube configuration parameters (these parameters are those parameters that normally start with
             `-P` prefix). Here, due to original implementation, we need to `unparse` by adding `-P` prefix.
     """
-<<<<<<< HEAD
-    logger.info(
-        "Configuring MLCube (`%s`) for `%s` platform.",
-        os.path.abspath(mlcube),
-        platform,
-    )
-    try:
-        runner_cls, mlcube_config = _parse_cli_args(
-            ctx, mlcube, platform, None, None, None, None, None, None, resolve=True
-=======
     logger.debug("mlcube::configure, mlcube=%s, platform=%s, p=%s", mlcube, platform, str(p))
     if mlcube is None:
         mlcube = os.getcwd()
@@ -377,7 +223,6 @@
             unparsed_args=['-P' + param for param in p],
             parsed_args={"mlcube": mlcube, "platform": platform},
             resolve=True
->>>>>>> 2e0f03e5
         )
         runner = runner_cls(mlcube_config, task=None)
         runner.configure()
@@ -395,14 +240,8 @@
 
 
 @cli.command(
-<<<<<<< HEAD
-    name="run",
-    help="Run MLCube ML task.",
-    context_settings={"ignore_unknown_options": True, "allow_extra_args": True},
-=======
     name='run', cls=MLCubeCommand, add_help_option=False, epilog=UsageExamples.run,
     context_settings={'ignore_unknown_options': True, 'allow_extra_args': True, 'max_content_width': _TERMINAL_WIDTH}
->>>>>>> 2e0f03e5
 )
 @mlcube_option
 @platform_option
@@ -413,11 +252,8 @@
 @gpus_option
 @memory_option
 @cpu_option
-<<<<<<< HEAD
 @mount_option
-=======
-@Options.help
->>>>>>> 2e0f03e5
+@Options.help
 @click.pass_context
 def run(
     ctx: click.core.Context,
@@ -430,10 +266,7 @@
     gpus: str,
     memory: str,
     cpu: str,
-<<<<<<< HEAD
     mount: str,
-=======
->>>>>>> 2e0f03e5
 ) -> None:
     """Run MLCube task(s).
 
@@ -449,31 +282,14 @@
         gpus: GPU usage options defined during MLCube container execution.
         memory: Memory RAM options defined during MLCube container execution.
         cpu: CPU options defined during MLCube container execution.
-<<<<<<< HEAD
-        mount: Mount options for paths.
-    """
-    runner_cls, mlcube_config = _parse_cli_args(
-        ctx,
-        mlcube,
-        platform,
-        workspace,
-        network,
-        security,
-        gpus,
-        memory,
-        cpu,
-        mount,
-        resolve=True,
-=======
     """
     runner_cls, mlcube_config = parse_cli_args(
         unparsed_args=ctx.args,
         parsed_args={
             "mlcube": mlcube, "platform": platform, "workspace": workspace,
-            "network": network, "security": security, "gpus": gpus, "memory": memory, "cpu": cpu
+            "network": network, "security": security, "gpus": gpus, "memory": memory, "cpu": cpu, "mount": mount 
         },
         resolve=True
->>>>>>> 2e0f03e5
     )
     mlcube_tasks: t.List[str] = list(
         (mlcube_config.get("tasks", None) or {}).keys()
@@ -524,11 +340,6 @@
         sys.exit(exit_code)
 
 
-<<<<<<< HEAD
-@cli.command(name="describe", help="Describe MLCube.")
-@mlcube_option
-def describe(mlcube: str) -> None:
-=======
 @cli.command(
     name='describe', cls=MLCubeCommand, add_help_option=False, epilog=UsageExamples.describe,
     context_settings={'max_content_width': _TERMINAL_WIDTH}
@@ -536,24 +347,18 @@
 @Options.mlcube
 @Options.help
 def describe(mlcube: t.Optional[str]) -> None:
->>>>>>> 2e0f03e5
     """Describe this MLCube.
 
     \f
     Args:
         mlcube: Path to MLCube root directory or mlcube.yaml file.
     """
-<<<<<<< HEAD
-    _, mlcube_config = _parse_cli_args(
-        None, mlcube, None, None, None, None, None, None, None, resolve=True
-=======
     if mlcube is None:
         mlcube = os.getcwd()
     _, mlcube_config = parse_cli_args(
         unparsed_args=[],
         parsed_args={"mlcube": mlcube},
         resolve=True
->>>>>>> 2e0f03e5
     )
     print("MLCube")
     print(f"  path = {mlcube_config.runtime.root}")
@@ -589,101 +394,6 @@
 
 
 @cli.command(
-<<<<<<< HEAD
-    name="config",
-    help="Perform various operations with system settings file.",
-    context_settings={"ignore_unknown_options": True, "allow_extra_args": True},
-)
-@click.option(
-    "--list",
-    "list_all",
-    is_flag=True,
-    help="List configuration in MLCube system settings file.",
-)
-@click.option(
-    "--get",
-    required=False,
-    type=str,
-    default=None,
-    help="Return value of the key (use OmegaConf notation, e.g. --get runners.docker).",
-)
-@click.option(
-    "--create_platform",
-    "--create-platform",
-    required=False,
-    cls=MultiValueOption,
-    type=tuple,
-    default=None,
-    help="Create a new platform instance for this runner",
-)
-@click.option(
-    "--remove_platform",
-    "--remove-platform",
-    required=False,
-    type=str,
-    default=None,
-    help="Remove this platform from list of platforms in system settings file.",
-)
-@click.option(
-    "--rename_platform",
-    "--rename-platform",
-    required=False,
-    cls=MultiValueOption,
-    type=tuple,
-    default=None,
-    help="Rename existing platform. If default platform is to be renamed (like docker), it will be recreated "
-    "(with default values) next time mlcube runs",
-)
-@click.option(
-    "--copy_platform",
-    "--copy-platform",
-    required=False,
-    cls=MultiValueOption,
-    type=tuple,
-    default=None,
-    help="Copy existing platform.",
-)
-@click.option(
-    "--rename_runner",
-    "--rename-runner",
-    required=False,
-    cls=MultiValueOption,
-    type=tuple,
-    default=None,
-    help="Rename existing runner. If platforms exist that reference this runner, users must explicitly "
-    "provide `--update-platforms` flag to confirm they want to update platforms' description too.",
-)
-@click.option(
-    "--remove_runner",
-    "--remove-runner",
-    required=False,
-    type=str,
-    default=None,
-    help="Remove existing runner from the list. If platforms exist that reference this runner, users must "
-    "explicitly provide `--remove-platforms` flag to confirm they want to remove platforms too.",
-)
-@click.pass_context
-def config(
-    ctx: click.core.Context,
-    list_all: bool,  # mlcube config --list
-    get: t.Optional[str],  # mlcube config --get KEY
-    create_platform: t.Optional[
-        t.Tuple
-    ],  # mlcube config --create-platform RUNNER PLATFORM
-    remove_platform: t.Optional[str],  # mlcube config --remove-platform NAME
-    rename_platform: t.Optional[
-        t.Tuple
-    ],  # mlcube config --rename-platform OLD_NAME NEW_NAME
-    copy_platform: t.Optional[
-        t.Tuple
-    ],  # mlcube config --copy-platform EXISTING_PLATFORM NEW_PLATFORM
-    rename_runner: t.Optional[
-        t.Tuple
-    ],  # mlcube config --rename-runner OLD_NAME NEW_NAME
-    remove_runner: t.Optional[str],  # mlcube config --remove-runner NAME
-) -> None:
-    """Work with MLCube system settings (similar to `git config`)."""
-=======
     name='config', cls=MLCubeCommand, add_help_option=False, epilog=UsageExamples.config,
     context_settings={'ignore_unknown_options': True, 'allow_extra_args': True, 'max_content_width': _TERMINAL_WIDTH}
 )
@@ -745,7 +455,6 @@
     to automate certain operations with system settings. Alternatively, it may be easier to manipulate system settings
     file directly (it is a yaml file).
     """
->>>>>>> 2e0f03e5
     print(f"System settings file path = {SystemSettings.system_settings_file()}")
     settings = SystemSettings()
 
@@ -790,15 +499,11 @@
         )
 
 
-<<<<<<< HEAD
-@cli.command(name="create", help="Create a new MLCube using cookiecutter.")
-=======
 @cli.command(
     name='create', add_help_option=False, cls=MLCubeCommand, epilog=UsageExamples.create,
     context_settings={'max_content_width': _TERMINAL_WIDTH}
 )
 @Options.help
->>>>>>> 2e0f03e5
 def create() -> None:
     """Create a new Python project from the MLCube cookiecutter template.
 
