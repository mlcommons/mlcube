--- conflicted
+++ resolved
@@ -2,13 +2,8 @@
 
 The best way to contribute to the MLCommons is to get involved with one of our many project communities. You find more information about getting involved with MLCommons [here](https://mlcommons.org/en/get-involved/#getting-started). 
 
-<<<<<<< HEAD
-- If you are making a trivial change (such as a typo fix), please feel free create a PR once you have signed the CLA.
-- For larger changes, please join our mailing list https://groups.google.com/g/mlcommons-best-practices and/or slack http://mlcommons.slack.com/ to discuss.
-=======
 Generally we encourage people to become a MLCommons member if they wish to contribute to MLCommons projects, but outside pull requests are very welcome too.
 
 To get started contributing code, you or your organization needs to sign the MLCommons CLA found at the [MLC policies page](https://mlcommons.org/en/policies/). Once you or your organization has signed the corporate CLA, please fill out this [CLA sign up form](https://forms.gle/Ew1KkBVpyeJDuRw67) form to get your specific GitHub handle authorized so that you can start contributing code under the proper license.
 
-MLCommons project work is tracked with issue trackers and pull requests. Modify the project in your own fork and issue a pull request once you want other developers to take a look at what you have done and discuss the proposed changes. Ensure that cla-bot and other checks pass for your Pull requests.
->>>>>>> a1135be0
+MLCommons project work is tracked with issue trackers and pull requests. Modify the project in your own fork and issue a pull request once you want other developers to take a look at what you have done and discuss the proposed changes. Ensure that cla-bot and other checks pass for your Pull requests.